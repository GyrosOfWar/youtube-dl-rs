--- conflicted
+++ resolved
@@ -225,12 +225,9 @@
     url: String,
     process_timeout: Option<Duration>,
     extract_audio: bool,
-<<<<<<< HEAD
     #[cfg(feature = "yt-dlp")]
     download: bool,
-=======
 		playlist_items: Option<String>,
->>>>>>> 257bd6b0
     extra_args: Vec<String>,
 }
 
@@ -250,12 +247,8 @@
             referer: None,
             process_timeout: None,
             extract_audio: false,
-<<<<<<< HEAD
             #[cfg(feature = "yt-dlp")]
-            download: false,
-=======
             playlist_items: None,
->>>>>>> 257bd6b0
             extra_args: Vec::new(),
         }
     }
@@ -331,8 +324,7 @@
         self.extract_audio = extract_audio;
         self
     }
-
-<<<<<<< HEAD
+  
     #[cfg(feature = "yt-dlp")]
     /// Specify whether to download videos, instead of just listing them.
     ///
@@ -341,13 +333,13 @@
         self.download = download;
         self
     }
-=======
+
 		/// Set the `--playlist-items` command line flag.
 		pub fn playlist_items(&mut self, index: u32) -> &mut Self {
 			self.playlist_items = Some(index.to_string());
 			self
 		}
->>>>>>> 257bd6b0
+
 
     /// Add an additional custom CLI argument.
     ///
